/* Copyright (C) 1995-1998 Eric Young (eay@cryptsoft.com)
 * All rights reserved.
 *
 * This package is an SSL implementation written
 * by Eric Young (eay@cryptsoft.com).
 * The implementation was written so as to conform with Netscapes SSL.
 *
 * This library is free for commercial and non-commercial use as long as
 * the following conditions are aheared to.  The following conditions
 * apply to all code found in this distribution, be it the RC4, RSA,
 * lhash, DES, etc., code; not just the SSL code.  The SSL documentation
 * included with this distribution is covered by the same copyright terms
 * except that the holder is Tim Hudson (tjh@cryptsoft.com).
 *
 * Copyright remains Eric Young's, and as such any Copyright notices in
 * the code are not to be removed.
 * If this package is used in a product, Eric Young should be given attribution
 * as the author of the parts of the library used.
 * This can be in the form of a textual message at program startup or
 * in documentation (online or textual) provided with the package.
 *
 * Redistribution and use in source and binary forms, with or without
 * modification, are permitted provided that the following conditions
 * are met:
 * 1. Redistributions of source code must retain the copyright
 *    notice, this list of conditions and the following disclaimer.
 * 2. Redistributions in binary form must reproduce the above copyright
 *    notice, this list of conditions and the following disclaimer in the
 *    documentation and/or other materials provided with the distribution.
 * 3. All advertising materials mentioning features or use of this software
 *    must display the following acknowledgement:
 *    "This product includes cryptographic software written by
 *     Eric Young (eay@cryptsoft.com)"
 *    The word 'cryptographic' can be left out if the rouines from the library
 *    being used are not cryptographic related :-).
 * 4. If you include any Windows specific code (or a derivative thereof) from
 *    the apps directory (application code) you must include an acknowledgement:
 *    "This product includes software written by Tim Hudson (tjh@cryptsoft.com)"
 *
 * THIS SOFTWARE IS PROVIDED BY ERIC YOUNG ``AS IS'' AND
 * ANY EXPRESS OR IMPLIED WARRANTIES, INCLUDING, BUT NOT LIMITED TO, THE
 * IMPLIED WARRANTIES OF MERCHANTABILITY AND FITNESS FOR A PARTICULAR PURPOSE
 * ARE DISCLAIMED.  IN NO EVENT SHALL THE AUTHOR OR CONTRIBUTORS BE LIABLE
 * FOR ANY DIRECT, INDIRECT, INCIDENTAL, SPECIAL, EXEMPLARY, OR CONSEQUENTIAL
 * DAMAGES (INCLUDING, BUT NOT LIMITED TO, PROCUREMENT OF SUBSTITUTE GOODS
 * OR SERVICES; LOSS OF USE, DATA, OR PROFITS; OR BUSINESS INTERRUPTION)
 * HOWEVER CAUSED AND ON ANY THEORY OF LIABILITY, WHETHER IN CONTRACT, STRICT
 * LIABILITY, OR TORT (INCLUDING NEGLIGENCE OR OTHERWISE) ARISING IN ANY WAY
 * OUT OF THE USE OF THIS SOFTWARE, EVEN IF ADVISED OF THE POSSIBILITY OF
 * SUCH DAMAGE.
 *
 * The licence and distribution terms for any publically available version or
 * derivative of this code cannot be changed.  i.e. this code cannot simply be
 * copied and put under another distribution licence
 * [including the GNU Public Licence.]
 */
/* ====================================================================
 * Copyright (c) 1998-2005 The OpenSSL Project.  All rights reserved.
 *
 * Redistribution and use in source and binary forms, with or without
 * modification, are permitted provided that the following conditions
 * are met:
 *
 * 1. Redistributions of source code must retain the above copyright
 *    notice, this list of conditions and the following disclaimer.
 *
 * 2. Redistributions in binary form must reproduce the above copyright
 *    notice, this list of conditions and the following disclaimer in
 *    the documentation and/or other materials provided with the
 *    distribution.
 *
 * 3. All advertising materials mentioning features or use of this
 *    software must display the following acknowledgment:
 *    "This product includes software developed by the OpenSSL Project
 *    for use in the OpenSSL Toolkit. (http://www.openssl.org/)"
 *
 * 4. The names "OpenSSL Toolkit" and "OpenSSL Project" must not be used to
 *    endorse or promote products derived from this software without
 *    prior written permission. For written permission, please contact
 *    openssl-core@openssl.org.
 *
 * 5. Products derived from this software may not be called "OpenSSL"
 *    nor may "OpenSSL" appear in their names without prior written
 *    permission of the OpenSSL Project.
 *
 * 6. Redistributions of any form whatsoever must retain the following
 *    acknowledgment:
 *    "This product includes software developed by the OpenSSL Project
 *    for use in the OpenSSL Toolkit (http://www.openssl.org/)"
 *
 * THIS SOFTWARE IS PROVIDED BY THE OpenSSL PROJECT ``AS IS'' AND ANY
 * EXPRESSED OR IMPLIED WARRANTIES, INCLUDING, BUT NOT LIMITED TO, THE
 * IMPLIED WARRANTIES OF MERCHANTABILITY AND FITNESS FOR A PARTICULAR
 * PURPOSE ARE DISCLAIMED.  IN NO EVENT SHALL THE OpenSSL PROJECT OR
 * ITS CONTRIBUTORS BE LIABLE FOR ANY DIRECT, INDIRECT, INCIDENTAL,
 * SPECIAL, EXEMPLARY, OR CONSEQUENTIAL DAMAGES (INCLUDING, BUT
 * NOT LIMITED TO, PROCUREMENT OF SUBSTITUTE GOODS OR SERVICES;
 * LOSS OF USE, DATA, OR PROFITS; OR BUSINESS INTERRUPTION)
 * HOWEVER CAUSED AND ON ANY THEORY OF LIABILITY, WHETHER IN CONTRACT,
 * STRICT LIABILITY, OR TORT (INCLUDING NEGLIGENCE OR OTHERWISE)
 * ARISING IN ANY WAY OUT OF THE USE OF THIS SOFTWARE, EVEN IF ADVISED
 * OF THE POSSIBILITY OF SUCH DAMAGE.
 * ====================================================================
 *
 * This product includes cryptographic software written by Eric Young
 * (eay@cryptsoft.com).  This product includes software written by Tim
 * Hudson (tjh@cryptsoft.com). */

#include <GFp/bn.h>

#include <assert.h>
#include <limits.h>
#include <string.h>

#include <GFp/mem.h>

#include "internal.h"


#if defined(OPENSSL_X86_64)
#define OPENSSL_BN_ASM_MONT5

void GFp_bn_mul_mont_gather5(BN_ULONG *rp, const BN_ULONG *ap,
                             const void *table, const BN_ULONG *np,
                             const BN_ULONG *n0, int num, int power);
void GFp_bn_scatter5(const BN_ULONG *inp, size_t num, void *table,
                     size_t power);
void GFp_bn_gather5(BN_ULONG *out, size_t num, void *table, size_t power);
void GFp_bn_power5(BN_ULONG *rp, const BN_ULONG *ap, const void *table,
                   const BN_ULONG *np, const BN_ULONG *n0, int num, int power);
int GFp_bn_from_montgomery(BN_ULONG *rp, const BN_ULONG *ap,
                           const BN_ULONG *not_used, const BN_ULONG *np,
                           const BN_ULONG *n0, int num);
#else

/* GFp_BN_mod_exp_mont_consttime() stores the precomputed powers in a specific
 * layout so that accessing any of these table values shows the same access
 * pattern as far as cache lines are concerned. The following functions are
 * used to transfer a BIGNUM from/to that table. */
static int copy_to_prebuf(const BIGNUM *b, int top, unsigned char *buf, int idx,
                          int window) {
  int i, j;
  const int width = 1 << window;
  BN_ULONG *table = (BN_ULONG *) buf;

  if (top > b->top) {
    top = b->top; /* this works because 'buf' is explicitly zeroed */
  }

  for (i = 0, j = idx; i < top; i++, j += width)  {
    table[j] = b->d[i];
  }

  return 1;
}

static int copy_from_prebuf(BIGNUM *b, int top, unsigned char *buf, int idx,
                            int window) {
  int i, j;
  const int width = 1 << window;
  volatile BN_ULONG *table = (volatile BN_ULONG *)buf;

  if (!GFp_bn_wexpand(b, top)) {
    return 0;
  }

  if (window <= 3) {
    for (i = 0; i < top; i++, table += width) {
      BN_ULONG acc = 0;

      for (j = 0; j < width; j++) {
        acc |= table[j] & ((BN_ULONG)0 - (constant_time_eq_int(j, idx) & 1));
      }

      b->d[i] = acc;
    }
  } else {
    int xstride = 1 << (window - 2);
    BN_ULONG y0, y1, y2, y3;

    i = idx >> (window - 2); /* equivalent of idx / xstride */
    idx &= xstride - 1;      /* equivalent of idx % xstride */

    y0 = (BN_ULONG)0 - (constant_time_eq_int(i, 0) & 1);
    y1 = (BN_ULONG)0 - (constant_time_eq_int(i, 1) & 1);
    y2 = (BN_ULONG)0 - (constant_time_eq_int(i, 2) & 1);
    y3 = (BN_ULONG)0 - (constant_time_eq_int(i, 3) & 1);

    for (i = 0; i < top; i++, table += width) {
      BN_ULONG acc = 0;

      for (j = 0; j < xstride; j++) {
        acc |= ((table[j + 0 * xstride] & y0) | (table[j + 1 * xstride] & y1) |
                (table[j + 2 * xstride] & y2) | (table[j + 3 * xstride] & y3)) &
               ((BN_ULONG)0 - (constant_time_eq_int(j, idx) & 1));
      }

      b->d[i] = acc;
    }
  }

  b->top = top;
  GFp_bn_correct_top(b);
  return 1;
}
#endif

/* GFp_BN_mod_exp_mont_consttime is based on the assumption that the L1 data cache
 * line width of the target processor is at least the following value. */
#define MOD_EXP_CTIME_MIN_CACHE_LINE_WIDTH (64)
#define MOD_EXP_CTIME_MIN_CACHE_LINE_MASK \
  (MOD_EXP_CTIME_MIN_CACHE_LINE_WIDTH - 1)

#if !defined(OPENSSL_X86_64)

/* Window sizes optimized for fixed window size modular exponentiation
 * algorithm (GFp_BN_mod_exp_mont_consttime).
 *
 * To achieve the security goals of GFp_BN_mod_exp_mont_consttime, the maximum
 * size of the window must not exceed
 * log_2(MOD_EXP_CTIME_MIN_CACHE_LINE_WIDTH).
 *
 * Window size thresholds are defined for cache line sizes of 32 and 64, cache
 * line sizes where log_2(32)=5 and log_2(64)=6 respectively. A window size of
 * 7 should only be used on processors that have a 128 byte or greater cache
 * line size. */
#if MOD_EXP_CTIME_MIN_CACHE_LINE_WIDTH == 64

#define GFp_BN_window_bits_for_ctime_exponent_size(b) \
  ((b) > 937 ? 6 : (b) > 306 ? 5 : (b) > 89 ? 4 : (b) > 22 ? 3 : 1)
#define BN_MAX_WINDOW_BITS_FOR_CTIME_EXPONENT_SIZE (6)

#elif MOD_EXP_CTIME_MIN_CACHE_LINE_WIDTH == 32

#define GFp_BN_window_bits_for_ctime_exponent_size(b) \
  ((b) > 306 ? 5 : (b) > 89 ? 4 : (b) > 22 ? 3 : 1)
#define BN_MAX_WINDOW_BITS_FOR_CTIME_EXPONENT_SIZE (5)

#endif

#endif /* defined(OPENSSL_X86_64) */

/* Given a pointer value, compute the next address that is a cache line
 * multiple. */
#define MOD_EXP_CTIME_ALIGN(x_)          \
  ((unsigned char *)(x_) +               \
   (MOD_EXP_CTIME_MIN_CACHE_LINE_WIDTH - \
    (((uintptr_t)(x_)) & (MOD_EXP_CTIME_MIN_CACHE_LINE_MASK))))

/* This variant of GFp_BN_mod_exp_mont() uses fixed windows and the special
 * precomputation memory layout to limit data-dependency to a minimum
 * to protect secret exponents (cf. the hyper-threading timing attacks
 * pointed out by Colin Percival,
 * http://www.daemonology.net/hyperthreading-considered-harmful/).
 *
 * |p| must be positive. |a_mont| must in [0, m). |one_mont| must be
 * the value 1 Montgomery-encoded and fully reduced (mod m).
 *
 * Assumes 0 < a_mont < n, 0 < p, 0 < p_bits. */
int GFp_BN_mod_exp_mont_consttime(BIGNUM *rr, const BIGNUM *a_mont,
                                  const BIGNUM *p, size_t p_bits,
                                  const BIGNUM *one_mont, const BIGNUM *n,
                                  const BN_ULONG n0[BN_MONT_CTX_N0_LIMBS]) {
  assert(p_bits > 0);
  assert(p_bits <= (size_t)INT_MAX);
  int bits = (int)p_bits;

  int i, ret = 0, wvalue;

  int numPowers;
  unsigned char *powerbufFree = NULL;
  int powerbufLen = 0;
  unsigned char *powerbuf = NULL;
  BIGNUM tmp, am;

  const int top = n->top;
  /* The |OPENSSL_BN_ASM_MONT5| code requires top > 1. */
  if (top <= 1) {
    goto err;
  }


  /* Get the window size to use with size of p. */
#if defined(OPENSSL_BN_ASM_MONT5)
  static const int window = 5;
  /* reserve space for n->d[] copy */
  powerbufLen += top * sizeof(n->d[0]);
#else
  const int window = GFp_BN_window_bits_for_ctime_exponent_size(bits);
#endif

  /* Allocate a buffer large enough to hold all of the pre-computed
   * powers of am, am itself and tmp.
   */
  numPowers = 1 << window;
  powerbufLen +=
      sizeof(n->d[0]) *
      (top * numPowers + ((2 * top) > numPowers ? (2 * top) : numPowers));
#ifdef alloca
  if (powerbufLen < 3072) {
    powerbufFree = alloca(powerbufLen + MOD_EXP_CTIME_MIN_CACHE_LINE_WIDTH);
  } else
#endif
  {
    if ((powerbufFree = OPENSSL_malloc(
            powerbufLen + MOD_EXP_CTIME_MIN_CACHE_LINE_WIDTH)) == NULL) {
      goto err;
    }
  }

  powerbuf = MOD_EXP_CTIME_ALIGN(powerbufFree);
  memset(powerbuf, 0, powerbufLen);

#ifdef alloca
  if (powerbufLen < 3072) {
    powerbufFree = NULL;
  }
#endif

  /* lay down tmp and am right after powers table */
  tmp.d = (BN_ULONG *)(powerbuf + sizeof(n->d[0]) * top * numPowers);
  am.d = tmp.d + top;
  tmp.top = am.top = 0;
  tmp.dmax = am.dmax = top;
  tmp.flags = am.flags = BN_FLG_STATIC_DATA;

  /* Copy a^0 and a^1. */
  if (!GFp_BN_copy(&tmp, one_mont) ||
      !GFp_BN_copy(&am, a_mont)) {
    goto err;
  }

#if defined(OPENSSL_BN_ASM_MONT5)
  /* This optimization uses ideas from http://eprint.iacr.org/2011/239,
   * specifically optimization of cache-timing attack countermeasures
   * and pre-computation optimization. */
  {
    BN_ULONG *np;

    /* copy n->d[] to improve cache locality */
    for (np = am.d + top, i = 0; i < top; i++) {
      np[i] = n->d[i];
    }

    GFp_bn_scatter5(tmp.d, top, powerbuf, 0);
    GFp_bn_scatter5(am.d, am.top, powerbuf, 1);
    GFp_bn_mul_mont(tmp.d, am.d, am.d, np, n0, top);
    GFp_bn_scatter5(tmp.d, top, powerbuf, 2);

    /* same as above, but uses squaring for 1/2 of operations */
    for (i = 4; i < 32; i *= 2) {
      GFp_bn_mul_mont(tmp.d, tmp.d, tmp.d, np, n0, top);
      GFp_bn_scatter5(tmp.d, top, powerbuf, i);
    }
    for (i = 3; i < 8; i += 2) {
      int j;
      GFp_bn_mul_mont_gather5(tmp.d, am.d, powerbuf, np, n0, top, i - 1);
      GFp_bn_scatter5(tmp.d, top, powerbuf, i);
      for (j = 2 * i; j < 32; j *= 2) {
        GFp_bn_mul_mont(tmp.d, tmp.d, tmp.d, np, n0, top);
        GFp_bn_scatter5(tmp.d, top, powerbuf, j);
      }
    }
    for (; i < 16; i += 2) {
      GFp_bn_mul_mont_gather5(tmp.d, am.d, powerbuf, np, n0, top, i - 1);
      GFp_bn_scatter5(tmp.d, top, powerbuf, i);
      GFp_bn_mul_mont(tmp.d, tmp.d, tmp.d, np, n0, top);
      GFp_bn_scatter5(tmp.d, top, powerbuf, 2 * i);
    }
    for (; i < 32; i += 2) {
      GFp_bn_mul_mont_gather5(tmp.d, am.d, powerbuf, np, n0, top, i - 1);
      GFp_bn_scatter5(tmp.d, top, powerbuf, i);
    }

    bits--;
    for (wvalue = 0, i = bits % 5; i >= 0; i--, bits--) {
      wvalue = (wvalue << 1) + GFp_BN_is_bit_set(p, bits);
    }
    GFp_bn_gather5(tmp.d, top, powerbuf, wvalue);

    /* At this point |bits| is 4 mod 5 and at least -1. (|bits| is the first bit
     * that has not been read yet.) */
    assert(bits >= -1 && (bits == -1 || bits % 5 == 4));

    /* Scan the exponent one window at a time starting from the most
     * significant bits.
     */
    if (top & 7) {
      while (bits >= 0) {
        for (wvalue = 0, i = 0; i < 5; i++, bits--) {
          wvalue = (wvalue << 1) + GFp_BN_is_bit_set(p, bits);
        }

        GFp_bn_mul_mont(tmp.d, tmp.d, tmp.d, np, n0, top);
        GFp_bn_mul_mont(tmp.d, tmp.d, tmp.d, np, n0, top);
        GFp_bn_mul_mont(tmp.d, tmp.d, tmp.d, np, n0, top);
        GFp_bn_mul_mont(tmp.d, tmp.d, tmp.d, np, n0, top);
        GFp_bn_mul_mont(tmp.d, tmp.d, tmp.d, np, n0, top);
        GFp_bn_mul_mont_gather5(tmp.d, tmp.d, powerbuf, np, n0, top, wvalue);
      }
    } else {
      const uint8_t *p_bytes = (const uint8_t *)p->d;
      int max_bits = p->top * BN_BITS2;
      assert(bits < max_bits);
      /* |p = 0| has been handled as a special case, so |max_bits| is at least
       * one word. */
      assert(max_bits >= 64);

      /* If the first bit to be read lands in the last byte, unroll the first
       * iteration to avoid reading past the bounds of |p->d|. (After the first
       * iteration, we are guaranteed to be past the last byte.) Note |bits|
       * here is the top bit, inclusive. */
      if (bits - 4 >= max_bits - 8) {
        /* Read five bits from |bits-4| through |bits|, inclusive. */
        wvalue = p_bytes[p->top * BN_BYTES - 1];
        wvalue >>= (bits - 4) & 7;
        wvalue &= 0x1f;
        bits -= 5;
        GFp_bn_power5(tmp.d, tmp.d, powerbuf, np, n0, top, wvalue);
      }
      while (bits >= 0) {
        /* Read five bits from |bits-4| through |bits|, inclusive. */
        int first_bit = bits - 4;
        uint16_t val;
        OPENSSL_memcpy(&val, p_bytes + (first_bit >> 3), sizeof(val));
        val >>= first_bit & 7;
        val &= 0x1f;
        bits -= 5;
<<<<<<< HEAD
        GFp_bn_power5(tmp.d, tmp.d, powerbuf, np, n0, top, wvalue);
=======
        bn_power5(tmp.d, tmp.d, powerbuf, np, n0, top, val);
>>>>>>> 9d4e06e6
      }
    }

    if (!GFp_bn_from_montgomery(tmp.d, tmp.d, NULL, np, n0, top)) {
      goto err;
    }
    tmp.top = top;
    GFp_bn_correct_top(&tmp);
    if (!GFp_BN_copy(rr, &tmp)) {
      goto err;
    }
  }
#else
  {
    if (!copy_to_prebuf(&tmp, top, powerbuf, 0, window) ||
        !copy_to_prebuf(&am, top, powerbuf, 1, window)) {
      goto err;
    }

    /* If the window size is greater than 1, then calculate
     * val[i=2..2^winsize-1]. Powers are computed as a*a^(i-1)
     * (even powers could instead be computed as (a^(i/2))^2
     * to use the slight performance advantage of sqr over mul).
     */
    if (window > 1) {
      if (!GFp_BN_mod_mul_mont(&tmp, &am, &am, n, n0) ||
          !copy_to_prebuf(&tmp, top, powerbuf, 2, window)) {
        goto err;
      }
      for (i = 3; i < numPowers; i++) {
        /* Calculate a^i = a^(i-1) * a */
        if (!GFp_BN_mod_mul_mont(&tmp, &am, &tmp, n, n0) ||
            !copy_to_prebuf(&tmp, top, powerbuf, i, window)) {
          goto err;
        }
      }
    }

    bits--;
    for (wvalue = 0, i = bits % window; i >= 0; i--, bits--) {
      wvalue = (wvalue << 1) + GFp_BN_is_bit_set(p, bits);
    }
    if (!copy_from_prebuf(&tmp, top, powerbuf, wvalue, window)) {
      goto err;
    }

    /* Scan the exponent one window at a time starting from the most
     * significant bits.
     */
    while (bits >= 0) {
      wvalue = 0; /* The 'value' of the window */

      /* Scan the window, squaring the result as we go */
      for (i = 0; i < window; i++, bits--) {
        if (!GFp_BN_mod_mul_mont(&tmp, &tmp, &tmp, n, n0)) {
          goto err;
        }
        wvalue = (wvalue << 1) + GFp_BN_is_bit_set(p, bits);
      }

      /* Fetch the appropriate pre-computed value from the pre-buf */
      if (!copy_from_prebuf(&am, top, powerbuf, wvalue, window)) {
        goto err;
      }

      /* Multiply the result into the intermediate result */
      if (!GFp_BN_mod_mul_mont(&tmp, &tmp, &am, n, n0)) {
        goto err;
      }
    }

    if (!GFp_BN_copy(rr, &tmp)) {
      goto err;
    }
  }
#endif

  ret = 1;

err:
  OPENSSL_free(powerbufFree);
  return (ret);
}<|MERGE_RESOLUTION|>--- conflicted
+++ resolved
@@ -422,15 +422,12 @@
         /* Read five bits from |bits-4| through |bits|, inclusive. */
         int first_bit = bits - 4;
         uint16_t val;
-        OPENSSL_memcpy(&val, p_bytes + (first_bit >> 3), sizeof(val));
+        /* Assumes little-endian. */
+        memcpy(&val, p_bytes + (first_bit >> 3), sizeof(val));
         val >>= first_bit & 7;
         val &= 0x1f;
         bits -= 5;
-<<<<<<< HEAD
-        GFp_bn_power5(tmp.d, tmp.d, powerbuf, np, n0, top, wvalue);
-=======
-        bn_power5(tmp.d, tmp.d, powerbuf, np, n0, top, val);
->>>>>>> 9d4e06e6
+        GFp_bn_power5(tmp.d, tmp.d, powerbuf, np, n0, top, val);
       }
     }
 
