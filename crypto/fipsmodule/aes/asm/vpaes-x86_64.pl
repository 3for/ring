#! /usr/bin/env perl
# Copyright 2011-2016 The OpenSSL Project Authors. All Rights Reserved.
#
# Licensed under the OpenSSL license (the "License").  You may not use
# this file except in compliance with the License.  You can obtain a copy
# in the file LICENSE in the source distribution or at
# https://www.openssl.org/source/license.html


######################################################################
## Constant-time SSSE3 AES core implementation.
## version 0.1
##
## By Mike Hamburg (Stanford University), 2009
## Public domain.
##
## For details see http://shiftleft.org/papers/vector_aes/ and
## http://crypto.stanford.edu/vpaes/.

######################################################################
# September 2011.
#
# Interface to OpenSSL as "almost" drop-in replacement for
# aes-x86_64.pl. "Almost" refers to the fact that AES_cbc_encrypt
# doesn't handle partial vectors (doesn't have to if called from
# EVP only). "Drop-in" implies that this module doesn't share key
# schedule structure with the original nor does it make assumption
# about its alignment...
#
# Performance summary. aes-x86_64.pl column lists large-block CBC
# encrypt/decrypt/with-hyper-threading-off(*) results in cycles per
# byte processed with 128-bit key, and vpaes-x86_64.pl column -
# [also large-block CBC] encrypt/decrypt.
#
#		aes-x86_64.pl		vpaes-x86_64.pl
#
# Core 2(**)	29.6/41.1/14.3		21.9/25.2(***)
# Nehalem	29.6/40.3/14.6		10.0/11.8
# Atom		57.3/74.2/32.1		60.9/77.2(***)
# Silvermont	52.7/64.0/19.5		48.8/60.8(***)
# Goldmont	38.9/49.0/17.8		10.6/12.6
#
# (*)	"Hyper-threading" in the context refers rather to cache shared
#	among multiple cores, than to specifically Intel HTT. As vast
#	majority of contemporary cores share cache, slower code path
#	is common place. In other words "with-hyper-threading-off"
#	results are presented mostly for reference purposes.
#
# (**)	"Core 2" refers to initial 65nm design, a.k.a. Conroe.
#
# (***)	Less impressive improvement on Core 2 and Atom is due to slow
#	pshufb,	yet it's respectable +36%/62% improvement on Core 2
#	(as implied, over "hyper-threading-safe" code path).
#
#						<appro@openssl.org>

$flavour = shift;
$output  = shift;
if ($flavour =~ /\./) { $output = $flavour; undef $flavour; }

$win64=0; $win64=1 if ($flavour =~ /[nm]asm|mingw64/ || $output =~ /\.asm$/);

$0 =~ m/(.*[\/\\])[^\/\\]+$/; $dir=$1;
( $xlate="${dir}x86_64-xlate.pl" and -f $xlate ) or
( $xlate="${dir}../../../perlasm/x86_64-xlate.pl" and -f $xlate) or
die "can't locate x86_64-xlate.pl";

open OUT,"| \"$^X\" \"$xlate\" $flavour \"$output\"";
*STDOUT=*OUT;

$PREFIX="vpaes";

$code.=<<___;
.text

##
##  _aes_encrypt_core
##
##  AES-encrypt %xmm0.
##
##  Inputs:
##     %xmm0 = input
##     %xmm9-%xmm15 as in _vpaes_preheat
##    (%rdx) = scheduled keys
##
##  Output in %xmm0
##  Clobbers  %xmm1-%xmm5, %r9, %r10, %r11, %rax
##  Preserves %xmm6 - %xmm8 so you get some local vectors
##
##
.type	_vpaes_encrypt_core,\@abi-omnipotent
.align 16
_vpaes_encrypt_core:
.cfi_startproc
	mov	%rdx,	%r9
	mov	\$16,	%r11
	mov	240(%rdx),%eax
	movdqa	%xmm9,	%xmm1
	movdqa	.Lk_ipt(%rip), %xmm2	# iptlo
	pandn	%xmm0,	%xmm1
	movdqu	(%r9),	%xmm5		# round0 key
	psrld	\$4,	%xmm1
	pand	%xmm9,	%xmm0
	pshufb	%xmm0,	%xmm2
	movdqa	.Lk_ipt+16(%rip), %xmm0	# ipthi
	pshufb	%xmm1,	%xmm0
	pxor	%xmm5,	%xmm2
	add	\$16,	%r9
	pxor	%xmm2,	%xmm0
	lea	.Lk_mc_backward(%rip),%r10
	jmp	.Lenc_entry

.align 16
.Lenc_loop:
	# middle of middle round
	movdqa  %xmm13,	%xmm4	# 4 : sb1u
	movdqa  %xmm12,	%xmm0	# 0 : sb1t
	pshufb  %xmm2,	%xmm4	# 4 = sb1u
	pshufb  %xmm3,	%xmm0	# 0 = sb1t
	pxor	%xmm5,	%xmm4	# 4 = sb1u + k
	movdqa  %xmm15,	%xmm5	# 4 : sb2u
	pxor	%xmm4,	%xmm0	# 0 = A
	movdqa	-0x40(%r11,%r10), %xmm1		# .Lk_mc_forward[]
	pshufb	%xmm2,	%xmm5	# 4 = sb2u
	movdqa	(%r11,%r10), %xmm4		# .Lk_mc_backward[]
	movdqa	%xmm14, %xmm2	# 2 : sb2t
	pshufb	%xmm3,  %xmm2	# 2 = sb2t
	movdqa	%xmm0,  %xmm3	# 3 = A
	pxor	%xmm5,	%xmm2	# 2 = 2A
	pshufb  %xmm1,  %xmm0	# 0 = B
	add	\$16,	%r9	# next key
	pxor	%xmm2,  %xmm0	# 0 = 2A+B
	pshufb	%xmm4,	%xmm3	# 3 = D
	add	\$16,	%r11	# next mc
	pxor	%xmm0,	%xmm3	# 3 = 2A+B+D
	pshufb  %xmm1,	%xmm0	# 0 = 2B+C
	and	\$0x30,	%r11	# ... mod 4
	sub	\$1,%rax	# nr--
	pxor	%xmm3,	%xmm0	# 0 = 2A+3B+C+D

.Lenc_entry:
	# top of round
	movdqa  %xmm9, 	%xmm1	# 1 : i
	movdqa	%xmm11, %xmm5	# 2 : a/k
	pandn	%xmm0, 	%xmm1	# 1 = i<<4
	psrld	\$4,   	%xmm1   # 1 = i
	pand	%xmm9, 	%xmm0   # 0 = k
	pshufb  %xmm0,  %xmm5	# 2 = a/k
	movdqa	%xmm10,	%xmm3  	# 3 : 1/i
	pxor	%xmm1,	%xmm0	# 0 = j
	pshufb  %xmm1, 	%xmm3  	# 3 = 1/i
	movdqa	%xmm10,	%xmm4  	# 4 : 1/j
	pxor	%xmm5, 	%xmm3  	# 3 = iak = 1/i + a/k
	pshufb	%xmm0, 	%xmm4  	# 4 = 1/j
	movdqa	%xmm10,	%xmm2  	# 2 : 1/iak
	pxor	%xmm5, 	%xmm4  	# 4 = jak = 1/j + a/k
	pshufb  %xmm3,	%xmm2  	# 2 = 1/iak
	movdqa	%xmm10, %xmm3   # 3 : 1/jak
	pxor	%xmm0, 	%xmm2  	# 2 = io
	pshufb  %xmm4,  %xmm3   # 3 = 1/jak
	movdqu	(%r9),	%xmm5
	pxor	%xmm1,  %xmm3   # 3 = jo
	jnz	.Lenc_loop

	# middle of last round
	movdqa	-0x60(%r10), %xmm4	# 3 : sbou	.Lk_sbo
	movdqa	-0x50(%r10), %xmm0	# 0 : sbot	.Lk_sbo+16
	pshufb  %xmm2,  %xmm4	# 4 = sbou
	pxor	%xmm5,  %xmm4	# 4 = sb1u + k
	pshufb  %xmm3,	%xmm0	# 0 = sb1t
	movdqa	0x40(%r11,%r10), %xmm1		# .Lk_sr[]
	pxor	%xmm4,	%xmm0	# 0 = A
	pshufb	%xmm1,	%xmm0
	ret
.cfi_endproc
.size	_vpaes_encrypt_core,.-_vpaes_encrypt_core

<<<<<<< HEAD
=======
##
##  Decryption core
##
##  Same API as encryption core.
##
.type	_vpaes_decrypt_core,\@abi-omnipotent
.align	16
_vpaes_decrypt_core:
.cfi_startproc
	mov	%rdx,	%r9		# load key
	mov	240(%rdx),%eax
	movdqa	%xmm9,	%xmm1
	movdqa	.Lk_dipt(%rip), %xmm2	# iptlo
	pandn	%xmm0,	%xmm1
	mov	%rax,	%r11
	psrld	\$4,	%xmm1
	movdqu	(%r9),	%xmm5		# round0 key
	shl	\$4,	%r11
	pand	%xmm9,	%xmm0
	pshufb	%xmm0,	%xmm2
	movdqa	.Lk_dipt+16(%rip), %xmm0 # ipthi
	xor	\$0x30,	%r11
	lea	.Lk_dsbd(%rip),%r10
	pshufb	%xmm1,	%xmm0
	and	\$0x30,	%r11
	pxor	%xmm5,	%xmm2
	movdqa	.Lk_mc_forward+48(%rip), %xmm5
	pxor	%xmm2,	%xmm0
	add	\$16,	%r9
	add	%r10,	%r11
	jmp	.Ldec_entry

.align 16
.Ldec_loop:
##
##  Inverse mix columns
##
	movdqa  -0x20(%r10),%xmm4	# 4 : sb9u
	movdqa  -0x10(%r10),%xmm1	# 0 : sb9t
	pshufb	%xmm2,	%xmm4		# 4 = sb9u
	pshufb	%xmm3,	%xmm1		# 0 = sb9t
	pxor	%xmm4,	%xmm0
	movdqa  0x00(%r10),%xmm4	# 4 : sbdu
	pxor	%xmm1,	%xmm0		# 0 = ch
	movdqa  0x10(%r10),%xmm1	# 0 : sbdt

	pshufb	%xmm2,	%xmm4		# 4 = sbdu
	pshufb	%xmm5,	%xmm0		# MC ch
	pshufb	%xmm3,	%xmm1		# 0 = sbdt
	pxor	%xmm4,	%xmm0		# 4 = ch
	movdqa  0x20(%r10),%xmm4	# 4 : sbbu
	pxor	%xmm1,	%xmm0		# 0 = ch
	movdqa  0x30(%r10),%xmm1	# 0 : sbbt

	pshufb	%xmm2,	%xmm4		# 4 = sbbu
	pshufb	%xmm5,	%xmm0		# MC ch
	pshufb	%xmm3,	%xmm1		# 0 = sbbt
	pxor	%xmm4,	%xmm0		# 4 = ch
	movdqa  0x40(%r10),%xmm4	# 4 : sbeu
	pxor	%xmm1,	%xmm0		# 0 = ch
	movdqa  0x50(%r10),%xmm1	# 0 : sbet

	pshufb	%xmm2,	%xmm4		# 4 = sbeu
	pshufb	%xmm5,	%xmm0		# MC ch
	pshufb	%xmm3,	%xmm1		# 0 = sbet
	pxor	%xmm4,	%xmm0		# 4 = ch
	add	\$16, %r9		# next round key
	palignr	\$12,	%xmm5,	%xmm5
	pxor	%xmm1,	%xmm0		# 0 = ch
	sub	\$1,%rax		# nr--

.Ldec_entry:
	# top of round
	movdqa  %xmm9, 	%xmm1	# 1 : i
	pandn	%xmm0, 	%xmm1	# 1 = i<<4
	movdqa	%xmm11, %xmm2	# 2 : a/k
	psrld	\$4,    %xmm1	# 1 = i
	pand	%xmm9, 	%xmm0	# 0 = k
	pshufb  %xmm0,  %xmm2	# 2 = a/k
	movdqa	%xmm10,	%xmm3	# 3 : 1/i
	pxor	%xmm1,	%xmm0	# 0 = j
	pshufb  %xmm1, 	%xmm3	# 3 = 1/i
	movdqa	%xmm10,	%xmm4	# 4 : 1/j
	pxor	%xmm2, 	%xmm3	# 3 = iak = 1/i + a/k
	pshufb	%xmm0, 	%xmm4	# 4 = 1/j
	pxor	%xmm2, 	%xmm4	# 4 = jak = 1/j + a/k
	movdqa	%xmm10,	%xmm2	# 2 : 1/iak
	pshufb  %xmm3,	%xmm2	# 2 = 1/iak
	movdqa	%xmm10, %xmm3	# 3 : 1/jak
	pxor	%xmm0, 	%xmm2	# 2 = io
	pshufb  %xmm4,  %xmm3	# 3 = 1/jak
	movdqu	(%r9),	%xmm0
	pxor	%xmm1,  %xmm3	# 3 = jo
	jnz	.Ldec_loop

	# middle of last round
	movdqa	0x60(%r10), %xmm4	# 3 : sbou
	pshufb  %xmm2,  %xmm4	# 4 = sbou
	pxor	%xmm0,  %xmm4	# 4 = sb1u + k
	movdqa	0x70(%r10), %xmm0	# 0 : sbot
	movdqa	-0x160(%r11), %xmm2	# .Lk_sr-.Lk_dsbd=-0x160
	pshufb  %xmm3,	%xmm0	# 0 = sb1t
	pxor	%xmm4,	%xmm0	# 0 = A
	pshufb	%xmm2,	%xmm0
	ret
.cfi_endproc
.size	_vpaes_decrypt_core,.-_vpaes_decrypt_core

>>>>>>> d99b549b
########################################################
##                                                    ##
##                  AES key schedule                  ##
##                                                    ##
########################################################
.type	_vpaes_schedule_core,\@abi-omnipotent
.align	16
_vpaes_schedule_core:
.cfi_startproc
	# rdi = key
	# rsi = size in bits
	# rdx = buffer
	# rcx = direction.  0=encrypt, 1=decrypt

	call	_vpaes_preheat		# load the tables
	movdqa	.Lk_rcon(%rip), %xmm8	# load rcon
	movdqu	(%rdi),	%xmm0		# load key (unaligned)

	# input transform
	movdqa	%xmm0,	%xmm3
	lea	.Lk_ipt(%rip), %r11
	call	_vpaes_schedule_transform
	movdqa	%xmm0,	%xmm7

	lea	.Lk_sr(%rip),%r10

	# encrypting, output zeroth round key after transform
	movdqu	%xmm0,	(%rdx)

.Lschedule_go:
	cmp	\$192,	%esi
	ja	.Lschedule_256
	# 192-bit key support was removed.
	# 128: fall though

##
##  .schedule_128
##
##  128-bit specific part of key schedule.
##
##  This schedule is really simple, because all its parts
##  are accomplished by the subroutines.
##
.Lschedule_128:
	mov	\$10, %esi

.Loop_schedule_128:
	call 	_vpaes_schedule_round
	dec	%rsi
	jz 	.Lschedule_mangle_last
	call	_vpaes_schedule_mangle	# write output
	jmp 	.Loop_schedule_128

##
##  .aes_schedule_256
##
##  256-bit specific part of key schedule.
##
##  The structure here is very similar to the 128-bit
##  schedule, but with an additional "low side" in
##  %xmm6.  The low side's rounds are the same as the
##  high side's, except no rcon and no rotation.
##
.align	16
.Lschedule_256:
	movdqu	16(%rdi),%xmm0		# load key part 2 (unaligned)
	call	_vpaes_schedule_transform	# input transform
	mov	\$7, %esi

.Loop_schedule_256:
	call	_vpaes_schedule_mangle	# output low result
	movdqa	%xmm0,	%xmm6		# save cur_lo in xmm6

	# high round
	call	_vpaes_schedule_round
	dec	%rsi
	jz 	.Lschedule_mangle_last
	call	_vpaes_schedule_mangle

	# low round. swap xmm7 and xmm6
	pshufd	\$0xFF,	%xmm0,	%xmm0
	movdqa	%xmm7,	%xmm5
	movdqa	%xmm6,	%xmm7
	call	_vpaes_schedule_low_round
	movdqa	%xmm5,	%xmm7

	jmp	.Loop_schedule_256


##
##  .aes_schedule_mangle_last
##
##  Mangler for last round of key schedule
##  Mangles %xmm0
##    when encrypting, outputs out(%xmm0) ^ 63
##    when decrypting, outputs unskew(%xmm0)
##
##  Always called right before return... jumps to cleanup and exits
##
.align	16
.Lschedule_mangle_last:
	# schedule last round key from xmm0
	lea	.Lk_deskew(%rip),%r11	# prepare to deskew

	# encrypting
	movdqa	(%r8,%r10),%xmm1
	pshufb	%xmm1,	%xmm0		# output permute
	lea	.Lk_opt(%rip),	%r11	# prepare to output transform
	add	\$32,	%rdx

.Lschedule_mangle_last_dec:
	add	\$-16,	%rdx
	pxor	.Lk_s63(%rip),	%xmm0
	call	_vpaes_schedule_transform # output transform
	movdqu	%xmm0,	(%rdx)		# save last key

	# cleanup
	pxor	%xmm0,  %xmm0
	pxor	%xmm1,  %xmm1
	pxor	%xmm2,  %xmm2
	pxor	%xmm3,  %xmm3
	pxor	%xmm4,  %xmm4
	pxor	%xmm5,  %xmm5
	pxor	%xmm6,  %xmm6
	pxor	%xmm7,  %xmm7
	ret
.cfi_endproc
.size	_vpaes_schedule_core,.-_vpaes_schedule_core

##
<<<<<<< HEAD
=======
##  .aes_schedule_192_smear
##
##  Smear the short, low side in the 192-bit key schedule.
##
##  Inputs:
##    %xmm7: high side, b  a  x  y
##    %xmm6:  low side, d  c  0  0
##    %xmm13: 0
##
##  Outputs:
##    %xmm6: b+c+d  b+c  0  0
##    %xmm0: b+c+d  b+c  b  a
##
.type	_vpaes_schedule_192_smear,\@abi-omnipotent
.align	16
_vpaes_schedule_192_smear:
.cfi_startproc
	pshufd	\$0x80,	%xmm6,	%xmm1	# d c 0 0 -> c 0 0 0
	pshufd	\$0xFE,	%xmm7,	%xmm0	# b a _ _ -> b b b a
	pxor	%xmm1,	%xmm6		# -> c+d c 0 0
	pxor	%xmm1,	%xmm1
	pxor	%xmm0,	%xmm6		# -> b+c+d b+c b a
	movdqa	%xmm6,	%xmm0
	movhlps	%xmm1,	%xmm6		# clobber low side with zeros
	ret
.cfi_endproc
.size	_vpaes_schedule_192_smear,.-_vpaes_schedule_192_smear

##
>>>>>>> d99b549b
##  .aes_schedule_round
##
##  Runs one main round of the key schedule on %xmm0, %xmm7
##
##  Specifically, runs subbytes on the high dword of %xmm0
##  then rotates it by one byte and xors into the low dword of
##  %xmm7.
##
##  Adds rcon from low byte of %xmm8, then rotates %xmm8 for
##  next rcon.
##
##  Smears the dwords of %xmm7 by xoring the low into the
##  second low, result into third, result into highest.
##
##  Returns results in %xmm7 = %xmm0.
##  Clobbers %xmm1-%xmm4, %r11.
##
.type	_vpaes_schedule_round,\@abi-omnipotent
.align	16
_vpaes_schedule_round:
.cfi_startproc
	# extract rcon from xmm8
	pxor	%xmm1,	%xmm1
	palignr	\$15,	%xmm8,	%xmm1
	palignr	\$15,	%xmm8,	%xmm8
	pxor	%xmm1,	%xmm7

	# rotate
	pshufd	\$0xFF,	%xmm0,	%xmm0
	palignr	\$1,	%xmm0,	%xmm0

	# fall through...

	# low round: same as high round, but no rotation and no rcon.
_vpaes_schedule_low_round:
	# smear xmm7
	movdqa	%xmm7,	%xmm1
	pslldq	\$4,	%xmm7
	pxor	%xmm1,	%xmm7
	movdqa	%xmm7,	%xmm1
	pslldq	\$8,	%xmm7
	pxor	%xmm1,	%xmm7
	pxor	.Lk_s63(%rip), %xmm7

	# subbytes
	movdqa  %xmm9, 	%xmm1
	pandn	%xmm0, 	%xmm1
	psrld	\$4,    %xmm1		# 1 = i
	pand	%xmm9, 	%xmm0		# 0 = k
	movdqa	%xmm11, %xmm2		# 2 : a/k
	pshufb  %xmm0,  %xmm2		# 2 = a/k
	pxor	%xmm1,	%xmm0		# 0 = j
	movdqa	%xmm10,	%xmm3		# 3 : 1/i
	pshufb  %xmm1, 	%xmm3		# 3 = 1/i
	pxor	%xmm2, 	%xmm3		# 3 = iak = 1/i + a/k
	movdqa	%xmm10,	%xmm4		# 4 : 1/j
	pshufb	%xmm0, 	%xmm4		# 4 = 1/j
	pxor	%xmm2, 	%xmm4		# 4 = jak = 1/j + a/k
	movdqa	%xmm10,	%xmm2		# 2 : 1/iak
	pshufb  %xmm3,	%xmm2		# 2 = 1/iak
	pxor	%xmm0, 	%xmm2		# 2 = io
	movdqa	%xmm10, %xmm3		# 3 : 1/jak
	pshufb  %xmm4,  %xmm3		# 3 = 1/jak
	pxor	%xmm1,  %xmm3		# 3 = jo
	movdqa	%xmm13, %xmm4		# 4 : sbou
	pshufb  %xmm2,  %xmm4		# 4 = sbou
	movdqa	%xmm12, %xmm0		# 0 : sbot
	pshufb  %xmm3,	%xmm0		# 0 = sb1t
	pxor	%xmm4, 	%xmm0		# 0 = sbox output

	# add in smeared stuff
	pxor	%xmm7,	%xmm0
	movdqa	%xmm0,	%xmm7
	ret
.cfi_endproc
.size	_vpaes_schedule_round,.-_vpaes_schedule_round

##
##  .aes_schedule_transform
##
##  Linear-transform %xmm0 according to tables at (%r11)
##
##  Requires that %xmm9 = 0x0F0F... as in preheat
##  Output in %xmm0
##  Clobbers %xmm1, %xmm2
##
.type	_vpaes_schedule_transform,\@abi-omnipotent
.align	16
_vpaes_schedule_transform:
.cfi_startproc
	movdqa	%xmm9,	%xmm1
	pandn	%xmm0,	%xmm1
	psrld	\$4,	%xmm1
	pand	%xmm9,	%xmm0
	movdqa	(%r11), %xmm2 	# lo
	pshufb	%xmm0,	%xmm2
	movdqa	16(%r11), %xmm0 # hi
	pshufb	%xmm1,	%xmm0
	pxor	%xmm2,	%xmm0
	ret
.cfi_endproc
.size	_vpaes_schedule_transform,.-_vpaes_schedule_transform

##
##  .aes_schedule_mangle
##
##  Mangle xmm0 from (basis-transformed) standard version
##  to our version.
##
##  On encrypt,
##    xor with 0x63
##    multiply by circulant 0,1,1,1
##    apply shiftrows transform
##
##  On decrypt,
##    xor with 0x63
##    multiply by "inverse mixcolumns" circulant E,B,D,9
##    deskew
##    apply shiftrows transform
##
##
##  Writes out to (%rdx), and increments or decrements it
##  Keeps track of round number mod 4 in %r8
##  Preserves xmm0
##  Clobbers xmm1-xmm5
##
.type	_vpaes_schedule_mangle,\@abi-omnipotent
.align	16
_vpaes_schedule_mangle:
.cfi_startproc
	movdqa	%xmm0,	%xmm4	# save xmm0 for later
	movdqa	.Lk_mc_forward(%rip),%xmm5

	# encrypting
	add	\$16,	%rdx
	pxor	.Lk_s63(%rip),%xmm4
	pshufb	%xmm5,	%xmm4
	movdqa	%xmm4,	%xmm3
	pshufb	%xmm5,	%xmm4
	pxor	%xmm4,	%xmm3
	pshufb	%xmm5,	%xmm4
	pxor	%xmm4,	%xmm3

.Lschedule_mangle_both:
	movdqa	(%r8,%r10),%xmm1
	pshufb	%xmm1,%xmm3
	add	\$-16,	%r8
	and	\$0x30,	%r8
	movdqu	%xmm3,	(%rdx)
	ret
.cfi_endproc
.size	_vpaes_schedule_mangle,.-_vpaes_schedule_mangle

#
# Interface to OpenSSL
#
.globl	GFp_${PREFIX}_set_encrypt_key
.type	GFp_${PREFIX}_set_encrypt_key,\@function,3
.align	16
<<<<<<< HEAD
GFp_${PREFIX}_set_encrypt_key:
=======
${PREFIX}_set_encrypt_key:
.cfi_startproc
>>>>>>> d99b549b
___
$code.=<<___ if ($win64);
	lea	-0xb8(%rsp),%rsp
	movaps	%xmm6,0x10(%rsp)
	movaps	%xmm7,0x20(%rsp)
	movaps	%xmm8,0x30(%rsp)
	movaps	%xmm9,0x40(%rsp)
	movaps	%xmm10,0x50(%rsp)
	movaps	%xmm11,0x60(%rsp)
	movaps	%xmm12,0x70(%rsp)
	movaps	%xmm13,0x80(%rsp)
	movaps	%xmm14,0x90(%rsp)
	movaps	%xmm15,0xa0(%rsp)
.Lenc_key_body:
___
$code.=<<___;
	mov	%esi,%eax
	shr	\$5,%eax
	add	\$5,%eax
	mov	%eax,240(%rdx)	# AES_KEY->rounds = nbits/32+5;

	mov	\$0,%ecx
	mov	\$0x30,%r8d
	call	_vpaes_schedule_core
___
$code.=<<___ if ($win64);
	movaps	0x10(%rsp),%xmm6
	movaps	0x20(%rsp),%xmm7
	movaps	0x30(%rsp),%xmm8
	movaps	0x40(%rsp),%xmm9
	movaps	0x50(%rsp),%xmm10
	movaps	0x60(%rsp),%xmm11
	movaps	0x70(%rsp),%xmm12
	movaps	0x80(%rsp),%xmm13
	movaps	0x90(%rsp),%xmm14
	movaps	0xa0(%rsp),%xmm15
	lea	0xb8(%rsp),%rsp
.Lenc_key_epilogue:
___
$code.=<<___;
	xor	%eax,%eax
	ret
<<<<<<< HEAD
.size	GFp_${PREFIX}_set_encrypt_key,.-GFp_${PREFIX}_set_encrypt_key
=======
.cfi_endproc
.size	${PREFIX}_set_encrypt_key,.-${PREFIX}_set_encrypt_key
>>>>>>> d99b549b

.globl	GFp_${PREFIX}_encrypt
.type	GFp_${PREFIX}_encrypt,\@function,3
.align	16
<<<<<<< HEAD
GFp_${PREFIX}_encrypt:
=======
${PREFIX}_set_decrypt_key:
.cfi_startproc
___
$code.=<<___ if ($win64);
	lea	-0xb8(%rsp),%rsp
	movaps	%xmm6,0x10(%rsp)
	movaps	%xmm7,0x20(%rsp)
	movaps	%xmm8,0x30(%rsp)
	movaps	%xmm9,0x40(%rsp)
	movaps	%xmm10,0x50(%rsp)
	movaps	%xmm11,0x60(%rsp)
	movaps	%xmm12,0x70(%rsp)
	movaps	%xmm13,0x80(%rsp)
	movaps	%xmm14,0x90(%rsp)
	movaps	%xmm15,0xa0(%rsp)
.Ldec_key_body:
___
$code.=<<___;
	mov	%esi,%eax
	shr	\$5,%eax
	add	\$5,%eax
	mov	%eax,240(%rdx)	# AES_KEY->rounds = nbits/32+5;
	shl	\$4,%eax
	lea	16(%rdx,%rax),%rdx

	mov	\$1,%ecx
	mov	%esi,%r8d
	shr	\$1,%r8d
	and	\$32,%r8d
	xor	\$32,%r8d	# nbits==192?0:32
	call	_vpaes_schedule_core
___
$code.=<<___ if ($win64);
	movaps	0x10(%rsp),%xmm6
	movaps	0x20(%rsp),%xmm7
	movaps	0x30(%rsp),%xmm8
	movaps	0x40(%rsp),%xmm9
	movaps	0x50(%rsp),%xmm10
	movaps	0x60(%rsp),%xmm11
	movaps	0x70(%rsp),%xmm12
	movaps	0x80(%rsp),%xmm13
	movaps	0x90(%rsp),%xmm14
	movaps	0xa0(%rsp),%xmm15
	lea	0xb8(%rsp),%rsp
.Ldec_key_epilogue:
___
$code.=<<___;
	xor	%eax,%eax
	ret
.cfi_endproc
.size	${PREFIX}_set_decrypt_key,.-${PREFIX}_set_decrypt_key

.globl	${PREFIX}_encrypt
.type	${PREFIX}_encrypt,\@function,3
.align	16
${PREFIX}_encrypt:
.cfi_startproc
>>>>>>> d99b549b
___
$code.=<<___ if ($win64);
	lea	-0xb8(%rsp),%rsp
	movaps	%xmm6,0x10(%rsp)
	movaps	%xmm7,0x20(%rsp)
	movaps	%xmm8,0x30(%rsp)
	movaps	%xmm9,0x40(%rsp)
	movaps	%xmm10,0x50(%rsp)
	movaps	%xmm11,0x60(%rsp)
	movaps	%xmm12,0x70(%rsp)
	movaps	%xmm13,0x80(%rsp)
	movaps	%xmm14,0x90(%rsp)
	movaps	%xmm15,0xa0(%rsp)
.Lenc_body:
___
$code.=<<___;
	movdqu	(%rdi),%xmm0
	call	_vpaes_preheat
	call	_vpaes_encrypt_core
	movdqu	%xmm0,(%rsi)
___
$code.=<<___ if ($win64);
	movaps	0x10(%rsp),%xmm6
	movaps	0x20(%rsp),%xmm7
	movaps	0x30(%rsp),%xmm8
	movaps	0x40(%rsp),%xmm9
	movaps	0x50(%rsp),%xmm10
	movaps	0x60(%rsp),%xmm11
	movaps	0x70(%rsp),%xmm12
	movaps	0x80(%rsp),%xmm13
	movaps	0x90(%rsp),%xmm14
	movaps	0xa0(%rsp),%xmm15
	lea	0xb8(%rsp),%rsp
.Lenc_epilogue:
___
$code.=<<___;
	ret
<<<<<<< HEAD
.size	GFp_${PREFIX}_encrypt,.-GFp_${PREFIX}_encrypt
=======
.cfi_endproc
.size	${PREFIX}_encrypt,.-${PREFIX}_encrypt

.globl	${PREFIX}_decrypt
.type	${PREFIX}_decrypt,\@function,3
.align	16
${PREFIX}_decrypt:
.cfi_startproc
___
$code.=<<___ if ($win64);
	lea	-0xb8(%rsp),%rsp
	movaps	%xmm6,0x10(%rsp)
	movaps	%xmm7,0x20(%rsp)
	movaps	%xmm8,0x30(%rsp)
	movaps	%xmm9,0x40(%rsp)
	movaps	%xmm10,0x50(%rsp)
	movaps	%xmm11,0x60(%rsp)
	movaps	%xmm12,0x70(%rsp)
	movaps	%xmm13,0x80(%rsp)
	movaps	%xmm14,0x90(%rsp)
	movaps	%xmm15,0xa0(%rsp)
.Ldec_body:
___
$code.=<<___;
	movdqu	(%rdi),%xmm0
	call	_vpaes_preheat
	call	_vpaes_decrypt_core
	movdqu	%xmm0,(%rsi)
___
$code.=<<___ if ($win64);
	movaps	0x10(%rsp),%xmm6
	movaps	0x20(%rsp),%xmm7
	movaps	0x30(%rsp),%xmm8
	movaps	0x40(%rsp),%xmm9
	movaps	0x50(%rsp),%xmm10
	movaps	0x60(%rsp),%xmm11
	movaps	0x70(%rsp),%xmm12
	movaps	0x80(%rsp),%xmm13
	movaps	0x90(%rsp),%xmm14
	movaps	0xa0(%rsp),%xmm15
	lea	0xb8(%rsp),%rsp
.Ldec_epilogue:
___
$code.=<<___;
	ret
.cfi_endproc
.size	${PREFIX}_decrypt,.-${PREFIX}_decrypt
___
{
my ($inp,$out,$len,$key,$ivp,$enc)=("%rdi","%rsi","%rdx","%rcx","%r8","%r9");
# void AES_cbc_encrypt (const void char *inp, unsigned char *out,
#                       size_t length, const AES_KEY *key,
#                       unsigned char *ivp,const int enc);
$code.=<<___;
.globl	${PREFIX}_cbc_encrypt
.type	${PREFIX}_cbc_encrypt,\@function,6
.align	16
${PREFIX}_cbc_encrypt:
.cfi_startproc
	xchg	$key,$len
___
($len,$key)=($key,$len);
$code.=<<___;
	sub	\$16,$len
	jc	.Lcbc_abort
___
$code.=<<___ if ($win64);
	lea	-0xb8(%rsp),%rsp
	movaps	%xmm6,0x10(%rsp)
	movaps	%xmm7,0x20(%rsp)
	movaps	%xmm8,0x30(%rsp)
	movaps	%xmm9,0x40(%rsp)
	movaps	%xmm10,0x50(%rsp)
	movaps	%xmm11,0x60(%rsp)
	movaps	%xmm12,0x70(%rsp)
	movaps	%xmm13,0x80(%rsp)
	movaps	%xmm14,0x90(%rsp)
	movaps	%xmm15,0xa0(%rsp)
.Lcbc_body:
___
$code.=<<___;
	movdqu	($ivp),%xmm6		# load IV
	sub	$inp,$out
	call	_vpaes_preheat
	cmp	\$0,${enc}d
	je	.Lcbc_dec_loop
	jmp	.Lcbc_enc_loop
.align	16
.Lcbc_enc_loop:
	movdqu	($inp),%xmm0
	pxor	%xmm6,%xmm0
	call	_vpaes_encrypt_core
	movdqa	%xmm0,%xmm6
	movdqu	%xmm0,($out,$inp)
	lea	16($inp),$inp
	sub	\$16,$len
	jnc	.Lcbc_enc_loop
	jmp	.Lcbc_done
.align	16
.Lcbc_dec_loop:
	movdqu	($inp),%xmm0
	movdqa	%xmm0,%xmm7
	call	_vpaes_decrypt_core
	pxor	%xmm6,%xmm0
	movdqa	%xmm7,%xmm6
	movdqu	%xmm0,($out,$inp)
	lea	16($inp),$inp
	sub	\$16,$len
	jnc	.Lcbc_dec_loop
.Lcbc_done:
	movdqu	%xmm6,($ivp)		# save IV
___
$code.=<<___ if ($win64);
	movaps	0x10(%rsp),%xmm6
	movaps	0x20(%rsp),%xmm7
	movaps	0x30(%rsp),%xmm8
	movaps	0x40(%rsp),%xmm9
	movaps	0x50(%rsp),%xmm10
	movaps	0x60(%rsp),%xmm11
	movaps	0x70(%rsp),%xmm12
	movaps	0x80(%rsp),%xmm13
	movaps	0x90(%rsp),%xmm14
	movaps	0xa0(%rsp),%xmm15
	lea	0xb8(%rsp),%rsp
.Lcbc_epilogue:
___
$code.=<<___;
.Lcbc_abort:
	ret
.cfi_endproc
.size	${PREFIX}_cbc_encrypt,.-${PREFIX}_cbc_encrypt
>>>>>>> d99b549b
___
$code.=<<___;
##
##  _aes_preheat
##
##  Fills register %r10 -> .aes_consts (so you can -fPIC)
##  and %xmm9-%xmm15 as specified below.
##
.type	_vpaes_preheat,\@abi-omnipotent
.align	16
_vpaes_preheat:
.cfi_startproc
	lea	.Lk_s0F(%rip), %r10
	movdqa	-0x20(%r10), %xmm10	# .Lk_inv
	movdqa	-0x10(%r10), %xmm11	# .Lk_inv+16
	movdqa	0x00(%r10), %xmm9	# .Lk_s0F
	movdqa	0x30(%r10), %xmm13	# .Lk_sb1
	movdqa	0x40(%r10), %xmm12	# .Lk_sb1+16
	movdqa	0x50(%r10), %xmm15	# .Lk_sb2
	movdqa	0x60(%r10), %xmm14	# .Lk_sb2+16
	ret
.cfi_endproc
.size	_vpaes_preheat,.-_vpaes_preheat
########################################################
##                                                    ##
##                     Constants                      ##
##                                                    ##
########################################################
.type	_vpaes_consts,\@object
.align	64
_vpaes_consts:
.Lk_inv:	# inv, inva
	.quad	0x0E05060F0D080180, 0x040703090A0B0C02
	.quad	0x01040A060F0B0780, 0x030D0E0C02050809

.Lk_s0F:	# s0F
	.quad	0x0F0F0F0F0F0F0F0F, 0x0F0F0F0F0F0F0F0F

.Lk_ipt:	# input transform (lo, hi)
	.quad	0xC2B2E8985A2A7000, 0xCABAE09052227808
	.quad	0x4C01307D317C4D00, 0xCD80B1FCB0FDCC81

.Lk_sb1:	# sb1u, sb1t
	.quad	0xB19BE18FCB503E00, 0xA5DF7A6E142AF544
	.quad	0x3618D415FAE22300, 0x3BF7CCC10D2ED9EF
.Lk_sb2:	# sb2u, sb2t
	.quad	0xE27A93C60B712400, 0x5EB7E955BC982FCD
	.quad	0x69EB88400AE12900, 0xC2A163C8AB82234A
.Lk_sbo:	# sbou, sbot
	.quad	0xD0D26D176FBDC700, 0x15AABF7AC502A878
	.quad	0xCFE474A55FBB6A00, 0x8E1E90D1412B35FA

.Lk_mc_forward:	# mc_forward
	.quad	0x0407060500030201, 0x0C0F0E0D080B0A09
	.quad	0x080B0A0904070605, 0x000302010C0F0E0D
	.quad	0x0C0F0E0D080B0A09, 0x0407060500030201
	.quad	0x000302010C0F0E0D, 0x080B0A0904070605

.Lk_mc_backward:# mc_backward
	.quad	0x0605040702010003, 0x0E0D0C0F0A09080B
	.quad	0x020100030E0D0C0F, 0x0A09080B06050407
	.quad	0x0E0D0C0F0A09080B, 0x0605040702010003
	.quad	0x0A09080B06050407, 0x020100030E0D0C0F

.Lk_sr:		# sr
	.quad	0x0706050403020100, 0x0F0E0D0C0B0A0908
	.quad	0x030E09040F0A0500, 0x0B06010C07020D08
	.quad	0x0F060D040B020900, 0x070E050C030A0108
	.quad	0x0B0E0104070A0D00, 0x0306090C0F020508

.Lk_rcon:	# rcon
	.quad	0x1F8391B9AF9DEEB6, 0x702A98084D7C7D81

.Lk_s63:	# s63: all equal to 0x63 transformed
	.quad	0x5B5B5B5B5B5B5B5B, 0x5B5B5B5B5B5B5B5B

.Lk_opt:	# output transform
	.quad	0xFF9F4929D6B66000, 0xF7974121DEBE6808
	.quad	0x01EDBD5150BCEC00, 0xE10D5DB1B05C0CE0

.Lk_deskew:	# deskew tables: inverts the sbox's "skew"
	.quad	0x07E4A34047A4E300, 0x1DFEB95A5DBEF91A
	.quad	0x5F36B5DC83EA6900, 0x2841C2ABF49D1E77
___

if ($win64) {
# EXCEPTION_DISPOSITION handler (EXCEPTION_RECORD *rec,ULONG64 frame,
#		CONTEXT *context,DISPATCHER_CONTEXT *disp)
$rec="%rcx";
$frame="%rdx";
$context="%r8";
$disp="%r9";

$code.=<<___;
.extern	__imp_RtlVirtualUnwind
.type	se_handler,\@abi-omnipotent
.align	16
se_handler:
	push	%rsi
	push	%rdi
	push	%rbx
	push	%rbp
	push	%r12
	push	%r13
	push	%r14
	push	%r15
	pushfq
	sub	\$64,%rsp

	mov	120($context),%rax	# pull context->Rax
	mov	248($context),%rbx	# pull context->Rip

	mov	8($disp),%rsi		# disp->ImageBase
	mov	56($disp),%r11		# disp->HandlerData

	mov	0(%r11),%r10d		# HandlerData[0]
	lea	(%rsi,%r10),%r10	# prologue label
	cmp	%r10,%rbx		# context->Rip<prologue label
	jb	.Lin_prologue

	mov	152($context),%rax	# pull context->Rsp

	mov	4(%r11),%r10d		# HandlerData[1]
	lea	(%rsi,%r10),%r10	# epilogue label
	cmp	%r10,%rbx		# context->Rip>=epilogue label
	jae	.Lin_prologue

	lea	16(%rax),%rsi		# %xmm save area
	lea	512($context),%rdi	# &context.Xmm6
	mov	\$20,%ecx		# 10*sizeof(%xmm0)/sizeof(%rax)
	.long	0xa548f3fc		# cld; rep movsq
	lea	0xb8(%rax),%rax		# adjust stack pointer

.Lin_prologue:
	mov	8(%rax),%rdi
	mov	16(%rax),%rsi
	mov	%rax,152($context)	# restore context->Rsp
	mov	%rsi,168($context)	# restore context->Rsi
	mov	%rdi,176($context)	# restore context->Rdi

	mov	40($disp),%rdi		# disp->ContextRecord
	mov	$context,%rsi		# context
	mov	\$`1232/8`,%ecx		# sizeof(CONTEXT)
	.long	0xa548f3fc		# cld; rep movsq

	mov	$disp,%rsi
	xor	%rcx,%rcx		# arg1, UNW_FLAG_NHANDLER
	mov	8(%rsi),%rdx		# arg2, disp->ImageBase
	mov	0(%rsi),%r8		# arg3, disp->ControlPc
	mov	16(%rsi),%r9		# arg4, disp->FunctionEntry
	mov	40(%rsi),%r10		# disp->ContextRecord
	lea	56(%rsi),%r11		# &disp->HandlerData
	lea	24(%rsi),%r12		# &disp->EstablisherFrame
	mov	%r10,32(%rsp)		# arg5
	mov	%r11,40(%rsp)		# arg6
	mov	%r12,48(%rsp)		# arg7
	mov	%rcx,56(%rsp)		# arg8, (NULL)
	call	*__imp_RtlVirtualUnwind(%rip)

	mov	\$1,%eax		# ExceptionContinueSearch
	add	\$64,%rsp
	popfq
	pop	%r15
	pop	%r14
	pop	%r13
	pop	%r12
	pop	%rbp
	pop	%rbx
	pop	%rdi
	pop	%rsi
	ret
.size	se_handler,.-se_handler

.section	.pdata
.align	4
	.rva	.LSEH_begin_GFp_${PREFIX}_set_encrypt_key
	.rva	.LSEH_end_GFp_${PREFIX}_set_encrypt_key
	.rva	.LSEH_info_GFp_${PREFIX}_set_encrypt_key

	.rva	.LSEH_begin_GFp_${PREFIX}_encrypt
	.rva	.LSEH_end_GFp_${PREFIX}_encrypt
	.rva	.LSEH_info_GFp_${PREFIX}_encrypt

.section	.xdata
.align	8
.LSEH_info_GFp_${PREFIX}_set_encrypt_key:
	.byte	9,0,0,0
	.rva	se_handler
	.rva	.Lenc_key_body,.Lenc_key_epilogue	# HandlerData[]
.LSEH_info_GFp_${PREFIX}_encrypt:
	.byte	9,0,0,0
	.rva	se_handler
	.rva	.Lenc_body,.Lenc_epilogue		# HandlerData[]
___
}

$code =~ s/\`([^\`]*)\`/eval($1)/gem;

print $code;

close STDOUT;<|MERGE_RESOLUTION|>--- conflicted
+++ resolved
@@ -175,117 +175,6 @@
 .cfi_endproc
 .size	_vpaes_encrypt_core,.-_vpaes_encrypt_core
 
-<<<<<<< HEAD
-=======
-##
-##  Decryption core
-##
-##  Same API as encryption core.
-##
-.type	_vpaes_decrypt_core,\@abi-omnipotent
-.align	16
-_vpaes_decrypt_core:
-.cfi_startproc
-	mov	%rdx,	%r9		# load key
-	mov	240(%rdx),%eax
-	movdqa	%xmm9,	%xmm1
-	movdqa	.Lk_dipt(%rip), %xmm2	# iptlo
-	pandn	%xmm0,	%xmm1
-	mov	%rax,	%r11
-	psrld	\$4,	%xmm1
-	movdqu	(%r9),	%xmm5		# round0 key
-	shl	\$4,	%r11
-	pand	%xmm9,	%xmm0
-	pshufb	%xmm0,	%xmm2
-	movdqa	.Lk_dipt+16(%rip), %xmm0 # ipthi
-	xor	\$0x30,	%r11
-	lea	.Lk_dsbd(%rip),%r10
-	pshufb	%xmm1,	%xmm0
-	and	\$0x30,	%r11
-	pxor	%xmm5,	%xmm2
-	movdqa	.Lk_mc_forward+48(%rip), %xmm5
-	pxor	%xmm2,	%xmm0
-	add	\$16,	%r9
-	add	%r10,	%r11
-	jmp	.Ldec_entry
-
-.align 16
-.Ldec_loop:
-##
-##  Inverse mix columns
-##
-	movdqa  -0x20(%r10),%xmm4	# 4 : sb9u
-	movdqa  -0x10(%r10),%xmm1	# 0 : sb9t
-	pshufb	%xmm2,	%xmm4		# 4 = sb9u
-	pshufb	%xmm3,	%xmm1		# 0 = sb9t
-	pxor	%xmm4,	%xmm0
-	movdqa  0x00(%r10),%xmm4	# 4 : sbdu
-	pxor	%xmm1,	%xmm0		# 0 = ch
-	movdqa  0x10(%r10),%xmm1	# 0 : sbdt
-
-	pshufb	%xmm2,	%xmm4		# 4 = sbdu
-	pshufb	%xmm5,	%xmm0		# MC ch
-	pshufb	%xmm3,	%xmm1		# 0 = sbdt
-	pxor	%xmm4,	%xmm0		# 4 = ch
-	movdqa  0x20(%r10),%xmm4	# 4 : sbbu
-	pxor	%xmm1,	%xmm0		# 0 = ch
-	movdqa  0x30(%r10),%xmm1	# 0 : sbbt
-
-	pshufb	%xmm2,	%xmm4		# 4 = sbbu
-	pshufb	%xmm5,	%xmm0		# MC ch
-	pshufb	%xmm3,	%xmm1		# 0 = sbbt
-	pxor	%xmm4,	%xmm0		# 4 = ch
-	movdqa  0x40(%r10),%xmm4	# 4 : sbeu
-	pxor	%xmm1,	%xmm0		# 0 = ch
-	movdqa  0x50(%r10),%xmm1	# 0 : sbet
-
-	pshufb	%xmm2,	%xmm4		# 4 = sbeu
-	pshufb	%xmm5,	%xmm0		# MC ch
-	pshufb	%xmm3,	%xmm1		# 0 = sbet
-	pxor	%xmm4,	%xmm0		# 4 = ch
-	add	\$16, %r9		# next round key
-	palignr	\$12,	%xmm5,	%xmm5
-	pxor	%xmm1,	%xmm0		# 0 = ch
-	sub	\$1,%rax		# nr--
-
-.Ldec_entry:
-	# top of round
-	movdqa  %xmm9, 	%xmm1	# 1 : i
-	pandn	%xmm0, 	%xmm1	# 1 = i<<4
-	movdqa	%xmm11, %xmm2	# 2 : a/k
-	psrld	\$4,    %xmm1	# 1 = i
-	pand	%xmm9, 	%xmm0	# 0 = k
-	pshufb  %xmm0,  %xmm2	# 2 = a/k
-	movdqa	%xmm10,	%xmm3	# 3 : 1/i
-	pxor	%xmm1,	%xmm0	# 0 = j
-	pshufb  %xmm1, 	%xmm3	# 3 = 1/i
-	movdqa	%xmm10,	%xmm4	# 4 : 1/j
-	pxor	%xmm2, 	%xmm3	# 3 = iak = 1/i + a/k
-	pshufb	%xmm0, 	%xmm4	# 4 = 1/j
-	pxor	%xmm2, 	%xmm4	# 4 = jak = 1/j + a/k
-	movdqa	%xmm10,	%xmm2	# 2 : 1/iak
-	pshufb  %xmm3,	%xmm2	# 2 = 1/iak
-	movdqa	%xmm10, %xmm3	# 3 : 1/jak
-	pxor	%xmm0, 	%xmm2	# 2 = io
-	pshufb  %xmm4,  %xmm3	# 3 = 1/jak
-	movdqu	(%r9),	%xmm0
-	pxor	%xmm1,  %xmm3	# 3 = jo
-	jnz	.Ldec_loop
-
-	# middle of last round
-	movdqa	0x60(%r10), %xmm4	# 3 : sbou
-	pshufb  %xmm2,  %xmm4	# 4 = sbou
-	pxor	%xmm0,  %xmm4	# 4 = sb1u + k
-	movdqa	0x70(%r10), %xmm0	# 0 : sbot
-	movdqa	-0x160(%r11), %xmm2	# .Lk_sr-.Lk_dsbd=-0x160
-	pshufb  %xmm3,	%xmm0	# 0 = sb1t
-	pxor	%xmm4,	%xmm0	# 0 = A
-	pshufb	%xmm2,	%xmm0
-	ret
-.cfi_endproc
-.size	_vpaes_decrypt_core,.-_vpaes_decrypt_core
-
->>>>>>> d99b549b
 ########################################################
 ##                                                    ##
 ##                  AES key schedule                  ##
@@ -416,38 +305,6 @@
 .size	_vpaes_schedule_core,.-_vpaes_schedule_core
 
 ##
-<<<<<<< HEAD
-=======
-##  .aes_schedule_192_smear
-##
-##  Smear the short, low side in the 192-bit key schedule.
-##
-##  Inputs:
-##    %xmm7: high side, b  a  x  y
-##    %xmm6:  low side, d  c  0  0
-##    %xmm13: 0
-##
-##  Outputs:
-##    %xmm6: b+c+d  b+c  0  0
-##    %xmm0: b+c+d  b+c  b  a
-##
-.type	_vpaes_schedule_192_smear,\@abi-omnipotent
-.align	16
-_vpaes_schedule_192_smear:
-.cfi_startproc
-	pshufd	\$0x80,	%xmm6,	%xmm1	# d c 0 0 -> c 0 0 0
-	pshufd	\$0xFE,	%xmm7,	%xmm0	# b a _ _ -> b b b a
-	pxor	%xmm1,	%xmm6		# -> c+d c 0 0
-	pxor	%xmm1,	%xmm1
-	pxor	%xmm0,	%xmm6		# -> b+c+d b+c b a
-	movdqa	%xmm6,	%xmm0
-	movhlps	%xmm1,	%xmm6		# clobber low side with zeros
-	ret
-.cfi_endproc
-.size	_vpaes_schedule_192_smear,.-_vpaes_schedule_192_smear
-
-##
->>>>>>> d99b549b
 ##  .aes_schedule_round
 ##
 ##  Runs one main round of the key schedule on %xmm0, %xmm7
@@ -607,12 +464,8 @@
 .globl	GFp_${PREFIX}_set_encrypt_key
 .type	GFp_${PREFIX}_set_encrypt_key,\@function,3
 .align	16
-<<<<<<< HEAD
 GFp_${PREFIX}_set_encrypt_key:
-=======
-${PREFIX}_set_encrypt_key:
 .cfi_startproc
->>>>>>> d99b549b
 ___
 $code.=<<___ if ($win64);
 	lea	-0xb8(%rsp),%rsp
@@ -655,77 +508,14 @@
 $code.=<<___;
 	xor	%eax,%eax
 	ret
-<<<<<<< HEAD
+.cfi_endproc
 .size	GFp_${PREFIX}_set_encrypt_key,.-GFp_${PREFIX}_set_encrypt_key
-=======
-.cfi_endproc
-.size	${PREFIX}_set_encrypt_key,.-${PREFIX}_set_encrypt_key
->>>>>>> d99b549b
 
 .globl	GFp_${PREFIX}_encrypt
 .type	GFp_${PREFIX}_encrypt,\@function,3
 .align	16
-<<<<<<< HEAD
 GFp_${PREFIX}_encrypt:
-=======
-${PREFIX}_set_decrypt_key:
 .cfi_startproc
-___
-$code.=<<___ if ($win64);
-	lea	-0xb8(%rsp),%rsp
-	movaps	%xmm6,0x10(%rsp)
-	movaps	%xmm7,0x20(%rsp)
-	movaps	%xmm8,0x30(%rsp)
-	movaps	%xmm9,0x40(%rsp)
-	movaps	%xmm10,0x50(%rsp)
-	movaps	%xmm11,0x60(%rsp)
-	movaps	%xmm12,0x70(%rsp)
-	movaps	%xmm13,0x80(%rsp)
-	movaps	%xmm14,0x90(%rsp)
-	movaps	%xmm15,0xa0(%rsp)
-.Ldec_key_body:
-___
-$code.=<<___;
-	mov	%esi,%eax
-	shr	\$5,%eax
-	add	\$5,%eax
-	mov	%eax,240(%rdx)	# AES_KEY->rounds = nbits/32+5;
-	shl	\$4,%eax
-	lea	16(%rdx,%rax),%rdx
-
-	mov	\$1,%ecx
-	mov	%esi,%r8d
-	shr	\$1,%r8d
-	and	\$32,%r8d
-	xor	\$32,%r8d	# nbits==192?0:32
-	call	_vpaes_schedule_core
-___
-$code.=<<___ if ($win64);
-	movaps	0x10(%rsp),%xmm6
-	movaps	0x20(%rsp),%xmm7
-	movaps	0x30(%rsp),%xmm8
-	movaps	0x40(%rsp),%xmm9
-	movaps	0x50(%rsp),%xmm10
-	movaps	0x60(%rsp),%xmm11
-	movaps	0x70(%rsp),%xmm12
-	movaps	0x80(%rsp),%xmm13
-	movaps	0x90(%rsp),%xmm14
-	movaps	0xa0(%rsp),%xmm15
-	lea	0xb8(%rsp),%rsp
-.Ldec_key_epilogue:
-___
-$code.=<<___;
-	xor	%eax,%eax
-	ret
-.cfi_endproc
-.size	${PREFIX}_set_decrypt_key,.-${PREFIX}_set_decrypt_key
-
-.globl	${PREFIX}_encrypt
-.type	${PREFIX}_encrypt,\@function,3
-.align	16
-${PREFIX}_encrypt:
-.cfi_startproc
->>>>>>> d99b549b
 ___
 $code.=<<___ if ($win64);
 	lea	-0xb8(%rsp),%rsp
@@ -763,141 +553,8 @@
 ___
 $code.=<<___;
 	ret
-<<<<<<< HEAD
+.cfi_endproc
 .size	GFp_${PREFIX}_encrypt,.-GFp_${PREFIX}_encrypt
-=======
-.cfi_endproc
-.size	${PREFIX}_encrypt,.-${PREFIX}_encrypt
-
-.globl	${PREFIX}_decrypt
-.type	${PREFIX}_decrypt,\@function,3
-.align	16
-${PREFIX}_decrypt:
-.cfi_startproc
-___
-$code.=<<___ if ($win64);
-	lea	-0xb8(%rsp),%rsp
-	movaps	%xmm6,0x10(%rsp)
-	movaps	%xmm7,0x20(%rsp)
-	movaps	%xmm8,0x30(%rsp)
-	movaps	%xmm9,0x40(%rsp)
-	movaps	%xmm10,0x50(%rsp)
-	movaps	%xmm11,0x60(%rsp)
-	movaps	%xmm12,0x70(%rsp)
-	movaps	%xmm13,0x80(%rsp)
-	movaps	%xmm14,0x90(%rsp)
-	movaps	%xmm15,0xa0(%rsp)
-.Ldec_body:
-___
-$code.=<<___;
-	movdqu	(%rdi),%xmm0
-	call	_vpaes_preheat
-	call	_vpaes_decrypt_core
-	movdqu	%xmm0,(%rsi)
-___
-$code.=<<___ if ($win64);
-	movaps	0x10(%rsp),%xmm6
-	movaps	0x20(%rsp),%xmm7
-	movaps	0x30(%rsp),%xmm8
-	movaps	0x40(%rsp),%xmm9
-	movaps	0x50(%rsp),%xmm10
-	movaps	0x60(%rsp),%xmm11
-	movaps	0x70(%rsp),%xmm12
-	movaps	0x80(%rsp),%xmm13
-	movaps	0x90(%rsp),%xmm14
-	movaps	0xa0(%rsp),%xmm15
-	lea	0xb8(%rsp),%rsp
-.Ldec_epilogue:
-___
-$code.=<<___;
-	ret
-.cfi_endproc
-.size	${PREFIX}_decrypt,.-${PREFIX}_decrypt
-___
-{
-my ($inp,$out,$len,$key,$ivp,$enc)=("%rdi","%rsi","%rdx","%rcx","%r8","%r9");
-# void AES_cbc_encrypt (const void char *inp, unsigned char *out,
-#                       size_t length, const AES_KEY *key,
-#                       unsigned char *ivp,const int enc);
-$code.=<<___;
-.globl	${PREFIX}_cbc_encrypt
-.type	${PREFIX}_cbc_encrypt,\@function,6
-.align	16
-${PREFIX}_cbc_encrypt:
-.cfi_startproc
-	xchg	$key,$len
-___
-($len,$key)=($key,$len);
-$code.=<<___;
-	sub	\$16,$len
-	jc	.Lcbc_abort
-___
-$code.=<<___ if ($win64);
-	lea	-0xb8(%rsp),%rsp
-	movaps	%xmm6,0x10(%rsp)
-	movaps	%xmm7,0x20(%rsp)
-	movaps	%xmm8,0x30(%rsp)
-	movaps	%xmm9,0x40(%rsp)
-	movaps	%xmm10,0x50(%rsp)
-	movaps	%xmm11,0x60(%rsp)
-	movaps	%xmm12,0x70(%rsp)
-	movaps	%xmm13,0x80(%rsp)
-	movaps	%xmm14,0x90(%rsp)
-	movaps	%xmm15,0xa0(%rsp)
-.Lcbc_body:
-___
-$code.=<<___;
-	movdqu	($ivp),%xmm6		# load IV
-	sub	$inp,$out
-	call	_vpaes_preheat
-	cmp	\$0,${enc}d
-	je	.Lcbc_dec_loop
-	jmp	.Lcbc_enc_loop
-.align	16
-.Lcbc_enc_loop:
-	movdqu	($inp),%xmm0
-	pxor	%xmm6,%xmm0
-	call	_vpaes_encrypt_core
-	movdqa	%xmm0,%xmm6
-	movdqu	%xmm0,($out,$inp)
-	lea	16($inp),$inp
-	sub	\$16,$len
-	jnc	.Lcbc_enc_loop
-	jmp	.Lcbc_done
-.align	16
-.Lcbc_dec_loop:
-	movdqu	($inp),%xmm0
-	movdqa	%xmm0,%xmm7
-	call	_vpaes_decrypt_core
-	pxor	%xmm6,%xmm0
-	movdqa	%xmm7,%xmm6
-	movdqu	%xmm0,($out,$inp)
-	lea	16($inp),$inp
-	sub	\$16,$len
-	jnc	.Lcbc_dec_loop
-.Lcbc_done:
-	movdqu	%xmm6,($ivp)		# save IV
-___
-$code.=<<___ if ($win64);
-	movaps	0x10(%rsp),%xmm6
-	movaps	0x20(%rsp),%xmm7
-	movaps	0x30(%rsp),%xmm8
-	movaps	0x40(%rsp),%xmm9
-	movaps	0x50(%rsp),%xmm10
-	movaps	0x60(%rsp),%xmm11
-	movaps	0x70(%rsp),%xmm12
-	movaps	0x80(%rsp),%xmm13
-	movaps	0x90(%rsp),%xmm14
-	movaps	0xa0(%rsp),%xmm15
-	lea	0xb8(%rsp),%rsp
-.Lcbc_epilogue:
-___
-$code.=<<___;
-.Lcbc_abort:
-	ret
-.cfi_endproc
-.size	${PREFIX}_cbc_encrypt,.-${PREFIX}_cbc_encrypt
->>>>>>> d99b549b
 ___
 $code.=<<___;
 ##
